--- conflicted
+++ resolved
@@ -77,12 +77,6 @@
     if num_gpus_per_node == 4:
         PERF_ENV_VARS["NCCL_NET_GDR_LEVEL"] = "PHB"  # For NCCL 2.25
         PERF_ENV_VARS["NCCL_NET_GDR_C2C"] = "1"  # For NCCL 2.26
-<<<<<<< HEAD
-        srun_args.append("numactl --cpunodebind=$((SLURM_LOCALID/2)) --membind=$((SLURM_LOCALID/2))")
-    else:
-        srun_args.append("numactl --cpunodebind=$((SLURM_LOCALID/4)) --membind=$((SLURM_LOCALID/4))")
-=======
->>>>>>> 0e527440
 
     if nemo_home != DEFAULT_NEMO_CACHE_HOME:  # DO NOT change this to 'DEFAULT_NEMO_HOME'/'NEMO_HOME'
         PERF_ENV_VARS["NEMO_HOME"] = nemo_home
