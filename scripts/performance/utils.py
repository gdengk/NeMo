--- conflicted
+++ resolved
@@ -28,109 +28,6 @@
 DEFAULT_NEMO_HOME = os.getenv('NEMO_HOME', DEFAULT_NEMO_CACHE_HOME)
 
 
-<<<<<<< HEAD
-def slurm_executor(
-    account: str,
-    partition: str,
-    log_dir: str,
-    nodes: int,
-    num_gpus_per_node: int,
-    time_limit: str = "00:30:00",
-    container_image: str = "nvcr.io/nvidia/nemo:dev",
-    custom_mounts: List[str] = [],
-    custom_env_vars: Dict[str, str] = {},
-    custom_srun_args: List[str] = [],
-    hf_token: str = None,
-    nemo_home: str = DEFAULT_NEMO_HOME,
-    wandb_key: str = None,
-    network: str = None,
-) -> run.SlurmExecutor:
-    """
-    Slurm cluster definition with appropriate cluster params and NeMo container params needed for pre-training
-    and fine-tuning experiments
-    """
-    err_msgs = []
-    if log_dir != get_nemorun_home():
-        err_msgs.append(f"\nRun `export NEMORUN_HOME={log_dir}` in your shell environment and rerun this script.")
-    if len(err_msgs) > 0:
-        logging.error("\n".join(err_msgs))
-        sys.exit(1)
-
-    env_vars = {
-        "TORCH_NCCL_AVOID_RECORD_STREAMS": "1",  # Disable caching NCCL communication buffer memory
-        "TRANSFORMERS_OFFLINE": "1",  # Enable online downloads from HuggingFace
-        "TOKENIZERS_PARALLELISM": "False",  # Restrict warning message prints
-        "NCCL_NVLS_ENABLE": "0",  # Disable NVLink SHARP to save memory
-        "NVTE_FLASH_ATTN": "1",  # Enable Flash Attention, which is needed to enable cuDNN fused attention
-        "NVTE_FUSED_ATTN": "1",  # Enable cuDNN fused attention
-        "NEMO_LOG_MEMORY_USAGE": "1",  # Print memory allocation
-        "NEMORUN_HOME": log_dir,
-        "PYTORCH_CUDA_ALLOC_CONF": "expandable_segments:True",
-    }
-
-    # Assuming 4 GPU's per node as GB200, might need to revisit in future!
-    if num_gpus_per_node == 4:
-        env_vars["NCCL_NET_GDR_LEVEL"] = "PHB"  # For NCCL 2.25
-        env_vars["NCCL_NET_GDR_C2C"] = "1"  # For NCCL 2.26
-
-    if wandb_key is not None:
-        env_vars["WANDB_API_KEY"] = wandb_key
-    mounts = []
-
-    srun_args = custom_srun_args.copy()
-    srun_args.extend(
-        [
-            "--mpi=pmix",
-        ]
-    )
-
-    if num_gpus_per_node == 4:
-        srun_args.append("numactl --cpunodebind=$((SLURM_LOCALID/2)) --membind=$((SLURM_LOCALID/2))")
-    else:
-        srun_args.append("numactl --cpunodebind=$((SLURM_LOCALID/4)) --membind=$((SLURM_LOCALID/4))")
-
-    if nemo_home != DEFAULT_NEMO_CACHE_HOME:  # DO NOT change this to 'DEFAULT_NEMO_HOME'/'NEMO_HOME'
-        env_vars.update({"NEMO_HOME": nemo_home})
-        mounts.extend([f"{nemo_home}:{nemo_home}"])
-    if hf_token is not None:
-        env_vars.update({"HF_TOKEN": hf_token, "TRANSFORMERS_OFFLINE": "0"})
-
-    env_vars |= custom_env_vars
-    mounts.extend(custom_mounts)
-
-    # add --segment flag to sbatch if job uses GB200 and goes beyond one rack.
-    segment = None
-    if num_gpus_per_node == 4 and nodes > 18:
-        for segment_candidate in range(18, 0, -1):
-            if nodes % segment_candidate == 0:
-                segment = segment_candidate
-                break
-
-    executor = run.SlurmExecutor(
-        account=account,
-        partition=partition,
-        tunnel=run.LocalTunnel(
-            job_dir=os.path.join(log_dir, "experiments"),
-        ),
-        nodes=nodes,
-        ntasks_per_node=num_gpus_per_node,
-        container_image=container_image,
-        container_mounts=mounts,
-        env_vars=env_vars,
-        srun_args=srun_args,
-        time=time_limit,
-        mem="0",
-        exclusive=True,
-        packager=run.GitArchivePackager(),
-        segment=segment,
-        network=network,
-    )
-
-    return executor
-
-
-=======
->>>>>>> ab020f6a
 def hf_tokenizer(model_name: str) -> run.Config[AutoTokenizer]:
     """
     HuggingFace tokenizer.
