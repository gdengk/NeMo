--- conflicted
+++ resolved
@@ -28,13 +28,6 @@
 from torch import Tensor
 
 try:
-<<<<<<< HEAD
-    from nvidia_chunked_flash_attn.flash_attn_interface import (
-        flash_attn_varlen_func as flash_decode_and_prefill_kernel,
-    )
-except ImportError:
-    flash_decode_and_prefill_kernel = None
-=======
     from flashattn_hopper.flash_attn_interface import _flash_attn_forward
 
     HAVE_FA3 = True
@@ -42,7 +35,6 @@
     _flash_attn_forward = None
 
     HAVE_FA3 = False
->>>>>>> 39e4421f
 
 
 def get_llama4_layer_spec(config) -> ModuleSpec:
